--- conflicted
+++ resolved
@@ -1460,15 +1460,12 @@
         merge_tensor_parallel = kwargs.get("merge_tensor_parallel", False)
         variant = kwargs.get("variant", None)
         is_main_process = kwargs.get("is_main_process", True)
-<<<<<<< HEAD
         is_bf16 = kwargs.get("is_bf16", False)
         param_names_in_master_weights = list(kwargs.get("param_names_in_master_weights", []))
         sharding_group = kwargs.get("sharding_group", None)
         optimizer = kwargs.get("optimizer", None)
         save_sharding_stage1_model = kwargs.get("save_sharding_stage1_model", False)
-=======
         use_async_save = kwargs.get("use_async_save", False)
->>>>>>> 4fe6b4f1
 
         # 1. retrieve the model related config
 
